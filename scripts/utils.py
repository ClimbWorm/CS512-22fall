--- conflicted
+++ resolved
@@ -1,15 +1,12 @@
 import pandas as pd
 from typing import List, Tuple, Dict
 import numpy as np
-<<<<<<< HEAD
 import torch
+from scipy.sparse import linalg
+import scipy.sparse as sp
 
 DEVICE = torch.device("cuda" if torch.cuda.is_available() else "cpu")
 LOG_PATH = ""
-=======
-from scipy.sparse import linalg
-import scipy.sparse as sp
->>>>>>> d60bc0c5
 
 
 def gen_adj_mat(dist: pd.DataFrame, sensor_ids: List[int], k: float = 0.1) -> Tuple[Dict[int, int], np.ndarray]:
